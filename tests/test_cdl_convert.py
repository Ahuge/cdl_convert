#/usr/bin/python
# Cdl Convert Tests
# By Sean Wallitsch, 2014/04/18
"""
Tests for all of the classes and functions inside of cdl_convert

REQUIREMENTS:

mock
"""

#===============================================================================
# IMPORTS
#===============================================================================

# Standard Imports
import datetime
try:
    from unittest import mock
except ImportError:
    import mock
import os
from random import choice, random, randrange
import sys
import tempfile
import unittest

# Grab our test's path and append the cdL_convert root directory

# There has to be a better method than:
# 1) Getting our current directory
# 2) Splitting into list
# 3) Splicing out the last 3 entries (filepath, test dir, tools dir)
# 4) Joining
# 5) Appending to our Python path.

sys.path.append('/'.join(os.path.realpath(__file__).split('/')[:-2]))

import cdl_convert

#===============================================================================
# GLOBALS
#===============================================================================

# ale ==========================================================================

ALE_HEADER = """Heading
FIELD_DELIM\tTABS
VIDEO_FORMAT\t1080
AUDIO_FORMAT\t48khz
FPS\t24

Column
Name\tStart\tEnd\tDuration\tHandle Length\tAvid Clip Name\tScan Resolution\tASC_SAT\tASC_SOP\tScan Filename\tTotal Frame Count

Data
"""
ALE_LINE = "{name}\t{tcIn}\t{tcOut}\t{duration}\t{handleLen}\t{avidClip}\t{res}\t{sat}\t({slopeR} {slopeG} {slopeB})({offsetR} {offsetG} {offsetB})({powerR} {powerG} {powerB})\t{filename}\t{frames}\n"

ALE_HEADER_SHORT = """Heading
FIELD_DELIM\tTABS
VIDEO_FORMAT\t1080
AUDIO_FORMAT\t48khz
FPS\t24

Column
Start\tEnd\tHandle Length\tAvid Clip Name\tASC_SAT\tASC_SOP\tScan Filename\tTotal Frame Count

Data
"""
ALE_LINE_SHORT = "{tcIn}\t{tcOut}\t{handleLen}\t{avidClip}\t{sat}\t({slopeR} {slopeG} {slopeB})({offsetR} {offsetG} {offsetB})({powerR} {powerG} {powerB})\t{filename}\t{frames}\n"

# cc ===========================================================================

# We'll build what we know if a valid XML tree by hand, so we can test that our
# fancy etree code is working correctly

CC_OPEN = """<?xml version="1.0" encoding="UTF-8"?>
<ColorCorrection{idAttrib}>
"""
CC_SOP_OPEN = "    <SOPNode>\n"
CC_DESC = "        <Description>{desc}</Description>\n"
CC_SLOPE = "        <Slope>{slopeR} {slopeG} {slopeB}</Slope>\n"
CC_OFFSET = "        <Offset>{offsetR} {offsetG} {offsetB}</Offset>\n"
CC_POWER = "        <Power>{powerR} {powerG} {powerB}</Power>\n"
CC_SOP_CLOSE = "    </SOPNode>\n"
CC_SAT_OPEN = "    <SatNode>\n"
CC_SAT = "        <Saturation>{sat}</Saturation>\n"
CC_SAT_CLOSE = "    </SatNode>\n"
CC_CLOSE = "</ColorCorrection>\n"

# FLEx =========================================================================

# A lot of these FLEx strings are ripped straight from the flex document
# http://www.scribd.com/doc/97598863/Flex-file-format-specification-v1005

FLEX_HEADER = """000 Manufacturer Da Vinci   No. 416 Equip TLC        Version 400      FLEx 1004
010 Title {title}
011 Client Black Hole Studios, Inc.      Facility The Best Post Place, Ltd.
012 Shoot Date 06-01-95  Transfer Date 06-02-95  Opr RGB  Asst YCM  Bay TC-1
013 Notes Reels 213A and 213B are KeyKoded; reel 99 is stock shot footage.
"""
FLEX_100 = "100 Edit 102  to V1234       Field A1 NTSC Split 34          Delay 00:01:56:12.0\n"
FLEX_101 = "101 Reel 001B to V12T                     Split V           Delay 00;00;05;15,1 \n"
FLEX_110 = "110 Scene {scene} Take {take} Cam Roll {roll} Sound {sound} 00;00;05;15.0 \n"
FLEX_120 = '120 Scrpt POV launch tower; PA: "T-minus...6...5... Abort, retry, ignore?>"     \n'
FLEX_200 = "200 RNK-A 35 23.98 OCN-12A  000100+00 000001+08 Key EASTM KJ123456 008845+02 p2 \n"
FLEX_300 = "300 VTR-1 Assemble  001      At 01:12:00:04.0 For 00:00:37:15.0 Using VITC      \n"
FLEX_400 = "400 SOUND Insert    025B     At 01:12:00:04.0 For 00:05:37:15.0 Using LTC       \n"
FLEX_500 = "500 RGB   02 Dissolve BLACK    to 026      Fx      Rate 060 Delay 00:00:05:00.0 \n"
FLEX_600 = "600 AMX   01 Register REEL023  to Reel023B Fx 8    Rate 030 Delay               \n"
FLEX_701 = "701 ASC_SOP({slopeR} {slopeG} {slopeB})({offsetR} {offsetG} {offsetB})({powerR} {powerG} {powerB})\n"
FLEX_702 = "702 ASC_SAT {sat}\n"

# misc =========================================================================

UPPER = 'ABCDEFGHIJKLMNOPQRSTUVWXYZ'
LOWER = 'abcdefghijklmnopqrstuvwxyz'

if sys.version_info[0] >= 3:
    enc = lambda x: bytes(x, 'UTF-8')
else:
    enc = lambda x: x

if sys.version_info[0] >= 3:
    builtins = 'builtins'
else:
    builtins = '__builtin__'

#===============================================================================
# CLASSES
#===============================================================================

# AscCdl =======================================================================


class TestAscCdl(unittest.TestCase):
    """Tests all aspects of the AscCdl class"""

    #===========================================================================
    # SETUP & TEARDOWN
    #===========================================================================

    def setUp(self):
        # Note that the file doesn't really need to exist for our test purposes
        self.cdl = cdl_convert.AscCdl(id='uniqueId', file='../testcdl.cc')

    #===========================================================================
    # TESTS
    #===========================================================================

    # Properties & Attributes ==================================================

    def testFileInReturn(self):
        """Tests that calling AscCdl.fileIn returns the file given"""
        self.assertEqual(
            os.path.abspath('../testcdl.cc'),
            self.cdl.fileIn
        )

    #===========================================================================

    def testFileInSetException(self):
        """Tests that exception raised when setting fileIn after init"""
        def testFileIn():
            self.cdl.fileIn = '../NewFile.cc'

        self.assertRaises(
            AttributeError,
            testFileIn
        )

    #===========================================================================

    def testFileOutSetException(self):
        """Tests that exception raised when attempting to set fileOut direct"""
        def testFileOut():
            self.cdl.fileOut = '../NewFile.cc'

        self.assertRaises(
            AttributeError,
            testFileOut
        )

    #===========================================================================

    def testIdReturn(self):
        """Tests that calling AscCdl.id returns the id"""
        self.assertEqual(
            'uniqueId',
            self.cdl.id
        )

    #===========================================================================

    def testIdSetException(self):
        """Tests that exception raised when attempting to set cdl after init"""
        def testId():
            self.cdl.id = 'betterId'

        self.assertRaises(
            AttributeError,
            testId
        )

    #===========================================================================

    def testOffsetSetAndGet(self):
        """Tests setting and getting the offset"""

        offset = [-1.3782, 278.32, 0.738378233782]

        self.cdl.offset = offset

        self.assertEqual(
            offset,
            self.cdl.offset
        )

    #===========================================================================

    def testOffsetBadLength(self):
        """Tests passing offset an incorrect length list"""
        def setOffset():
            self.cdl.offset = ['banana']

        self.assertRaises(
            ValueError,
            setOffset
        )

    #===========================================================================

    def testOffsetSetStrings(self):
        """Tests that TypeError raised if given strings"""
        def setOffset():
            self.cdl.offset = [-1.3782, 278.32, 'banana']

        self.assertRaises(
            TypeError,
            setOffset
        )

    #===========================================================================

    def testOffsetBadType(self):
        """Tests passing offset a correct length but bad type value"""
        def setOffset():
            self.cdl.offset = 'ban'

        self.assertRaises(
            TypeError,
            setOffset
        )

    #===========================================================================

    def testOffsetBecomesList(self):
        """Tests offset is converted to list from tuple"""

        offset = (-1.3782, 278.32, 0.738378233782)

        self.cdl.offset = offset

        self.assertEqual(
            list(offset),
            self.cdl.offset
        )

    #===========================================================================

    def testPowerSetAndGet(self):
        """Tests setting and getting the power"""

        power = [1.3782, 278.32, 0.738378233782]

        self.cdl.power = power

        self.assertEqual(
            power,
            self.cdl.power
        )

    #===========================================================================

    def testPowerSetNegative(self):
        """Tests that ValueError raised if negative value"""
        def setPower():
            self.cdl.power = [-1.3782, 278.32, 0.738378233782]

        self.assertRaises(
            ValueError,
            setPower
        )

    #===========================================================================

    def testPowerSetStrings(self):
        """Tests that TypeError raised if given strings"""
        def setPower():
            self.cdl.power = [1.3782, 278.32, 'banana']

        self.assertRaises(
            TypeError,
            setPower
        )

    #===========================================================================

    def testPowerBadLength(self):
        """Tests passing power an incorrect length list"""
        def setPower():
            self.cdl.power = ['banana']

        self.assertRaises(
            ValueError,
            setPower
        )

    #===========================================================================

    def testPowerBadType(self):
        """Tests passing power a correct length but bad type value"""
        def setPower():
            self.cdl.power = 'ban'

        self.assertRaises(
            TypeError,
            setPower
        )

    #===========================================================================

    def testPowerBecomesList(self):
        """Tests power is converted to list from tuple"""

        power = (1.3782, 278.32, 0.738378233782)

        self.cdl.power = power

        self.assertEqual(
            list(power),
            self.cdl.power
        )

    #===========================================================================

    def testSlopeSetAndGet(self):
        """Tests setting and getting the slope"""

        slope = [1.3782, 278.32, 0.738378233782]

        self.cdl.slope = slope

        self.assertEqual(
            slope,
            self.cdl.slope
        )

    #===========================================================================

    def testSlopeSetNegative(self):
        """Tests that ValueError raised if negative value"""
        def setSlope():
            self.cdl.slope = [-1.3782, 278.32, 0.738378233782]

        self.assertRaises(
            ValueError,
            setSlope
        )

    #===========================================================================

    def testSlopeSetStrings(self):
        """Tests that TypeError raised if given strings"""
        def setSlope():
            self.cdl.slope = [1.3782, 278.32, 'banana']

        self.assertRaises(
            TypeError,
            setSlope
        )

    #===========================================================================

    def testSlopeBadLength(self):
        """Tests passing slope an incorrect length list"""
        def setSlope():
            self.cdl.slope = ['banana']

        self.assertRaises(
            ValueError,
            setSlope
        )

    #===========================================================================

    def testSlopeBadType(self):
        """Tests passing slope a correct length but bad type value"""
        def setSlope():
            self.cdl.slope = 'ban'

        self.assertRaises(
            TypeError,
            setSlope
        )

    #===========================================================================

    def testSlopeBecomesList(self):
        """Tests slope is converted to list from tuple"""

        slope = (1.3782, 278.32, 0.738378233782)

        self.cdl.slope = slope

        self.assertEqual(
            list(slope),
            self.cdl.slope
        )

    #===========================================================================

    def testSatSetAndGet(self):
        """Tests setting and getting saturation"""

        sat = 34.3267

        self.cdl.sat = sat

        self.assertEqual(
            sat,
            self.cdl.sat
        )

    #===========================================================================

    def testSatSetNegative(self):
        """Tests that a ValueError is raised if sat is set to negative"""
        def setSat():
            self.cdl.sat = -376.23

        self.assertRaises(
            ValueError,
            setSat
        )
    #===========================================================================

    def testSatSetString(self):
        """Tests that a TypeError is raised if sat is set to string"""
        def setSat():
            self.cdl.sat = 'banana'

        self.assertRaises(
            TypeError,
            setSat
        )

    #===========================================================================

    def testSatBecomesFloat(self):
        """Tests that saturation is converted to float from int"""
        sat = 3

        self.cdl.sat = sat

        self.assertEqual(
            float(sat),
            self.cdl.sat
        )

    # determineDest() ==========================================================

    def testDetermineDest(self):
        """Tests that determine destination is calculated correctly"""
        self.cdl.determineDest('cdl')

        dir = os.path.abspath('../')
        filename = os.path.join(dir, 'uniqueId.cdl')

        self.assertEqual(
            filename,
            self.cdl.fileOut
        )

# ale ==========================================================================


class TestParseALEBasic(unittest.TestCase):
    """Tests basic parsing of a standard ALE"""

    #===========================================================================
    # SETUP & TEARDOWN
    #===========================================================================

    def setUp(self):
        self.slope1 = [1.329, 0.9833, 1.003]
        self.offset1 = [0.011, 0.013, 0.11]
        self.power1 = [.993, .998, 1.0113]
        self.sat1 = 1.01

        line1 = buildALELine(self.slope1, self.offset1, self.power1, self.sat1,
                             'bb94_x103_line1')

        # Note that there are limits to the floating point precision here.
        # Python will not parse numbers exactly with numbers with more
        # significant whole and decimal digits
        self.slope2 = [137829.329, 4327890.9833, 3489031.003]
        self.offset2 = [-3424.011, -342789423.013, -4238923.11]
        self.power2 = [3271893.993, .0000998, 0.0000000000000000113]
        self.sat2 = 1798787.01

        line2 = buildALELine(self.slope2, self.offset2, self.power2, self.sat2,
                             'bb94_x104_line2')

        self.slope3 = [1.2, 2.32, 10.82]
        self.offset3 = [-1.3782, 278.32, 0.738378233782]
        self.power3 = [1.329, 0.9833, 1.003]
        self.sat3 = 0.99

        line3 = buildALELine(self.slope3, self.offset3, self.power3, self.sat3,
                             'bb94_x105_line3')

        self.file = ALE_HEADER + line1 + line2 + line3

        # Build our ale
        with tempfile.NamedTemporaryFile(mode='wb', delete=False) as f:
            f.write(enc(self.file))
            self.filename = f.name

        cdls = cdl_convert.parseALE(self.filename)
        self.cdl1 = cdls[0]
        self.cdl2 = cdls[1]
        self.cdl3 = cdls[2]

    #===========================================================================

    def tearDown(self):
        # The system should clean these up automatically,
        # but we'll be neat.
        os.remove(self.filename)

    #===========================================================================
    # TESTS
    #===========================================================================

    def testId(self):
        """Tests that filenames were parsed correctly"""

        self.assertEqual(
            'bb94_x103_line1',
            self.cdl1.id
        )

        self.assertEqual(
            'bb94_x104_line2',
            self.cdl2.id
        )

        self.assertEqual(
            'bb94_x105_line3',
            self.cdl3.id
        )

    #===========================================================================

    def testSlope(self):
        """Tests that slopes were parsed correctly"""

        self.assertEqual(
            self.slope1,
            self.cdl1.slope
        )

        self.assertEqual(
            self.slope2,
            self.cdl2.slope
        )

        self.assertEqual(
            self.slope3,
            self.cdl3.slope
        )

    #===========================================================================
    
    def testOffset(self):
        """Tests that offsets were parsed correctly"""
        
        self.assertEqual(
            self.offset1,
            self.cdl1.offset
        )

        self.assertEqual(
            self.offset2,
            self.cdl2.offset
        )

        self.assertEqual(
            self.offset3,
            self.cdl3.offset
        )

    #===========================================================================
    
    def testPower(self):
        """Tests that powers were parsed correctly"""
        
        self.assertEqual(
            self.power1,
            self.cdl1.power
        )

        self.assertEqual(
            self.power2,
            self.cdl2.power
        )

        self.assertEqual(
            self.power3,
            self.cdl3.power
        )

    #===========================================================================
    
    def testSat(self):
        """Tests that sats were parsed correctly"""
        
        self.assertEqual(
            self.sat1,
            self.cdl1.sat
        )

        self.assertEqual(
            self.sat2,
            self.cdl2.sat
        )

        self.assertEqual(
            self.sat3,
            self.cdl3.sat
        )


class TestParseALEShort(TestParseALEBasic):
    """Tests basic parsing of a shortened ALE with different tab"""

    #===========================================================================
    # SETUP & TEARDOWN
    #===========================================================================

    def setUp(self):
        self.slope1 = [1.329, 0.9833, 1.003]
        self.offset1 = [0.011, 0.013, 0.11]
        self.power1 = [.993, .998, 1.0113]
        self.sat1 = 1.01

        line1 = buildALELine(self.slope1, self.offset1, self.power1, self.sat1,
                             'bb94_x103_line1', short=True)

        # Note that there are limits to the floating point precision here.
        # Python will not parse numbers exactly with numbers with more
        # significant whole and decimal digits
        self.slope2 = [137829.329, 4327890.9833, 3489031.003]
        self.offset2 = [-3424.011, -342789423.013, -4238923.11]
        self.power2 = [3271893.993, .0000998, 0.0000000000000000113]
        self.sat2 = 1798787.01

        line2 = buildALELine(self.slope2, self.offset2, self.power2, self.sat2,
                             'bb94_x104_line2', short=True)

        self.slope3 = [1.2, 2.32, 10.82]
        self.offset3 = [-1.3782, 278.32, 0.738378233782]
        self.power3 = [1.329, 0.9833, 1.003]
        self.sat3 = 0.99

        line3 = buildALELine(self.slope3, self.offset3, self.power3, self.sat3,
                             'bb94_x105_line3', short=True)

        self.file = ALE_HEADER_SHORT + line1 + line2 + line3

        # Build our ale
        with tempfile.NamedTemporaryFile(mode='wb', delete=False) as f:
            f.write(enc(self.file))
            self.filename = f.name

        cdls = cdl_convert.parseALE(self.filename)
        self.cdl1 = cdls[0]
        self.cdl2 = cdls[1]
        self.cdl3 = cdls[2]

# cc ===========================================================================


class TestParseCCBasic(unittest.TestCase):
    """Tests parsing a cc xml"""

    #===========================================================================
    # SETUP & TEARDOWN
    #===========================================================================

    def setUp(self):
        self.slope = [1.329, 0.9833, 1.003]
        self.offset = [0.011, 0.013, 0.11]
        self.power = [.993, .998, 1.0113]
        self.sat = 1.01
        self.id = 'cc23678'
        self.desc = "Raised saturation a little, adjusted gamma"

        self.file = buildCC(self.id, self.desc, self.slope, self.offset,
                            self.power, self.sat)

        # Build our cc
        with tempfile.NamedTemporaryFile(mode='r+b', delete=False) as f:
            f.write(self.file)
            self.filename = f.name

        self.cdl = cdl_convert.parseCC(self.filename)[0]

    #===========================================================================

    def tearDown(self):
        # The system should clean these up automatically,
        # but we'll be neat.
        os.remove(self.filename)

    #===========================================================================
    # TESTS
    #===========================================================================

    def testId(self):
        """Tests that id was set to id attrib"""
        self.assertEqual(
            self.id,
            self.cdl.id
        )

    #===========================================================================

    def testDesc(self):
        """Tests that desc was set to description element"""
        self.assertEqual(
            self.desc,
            self.cdl.description
        )

    #===========================================================================

    def testSlope(self):
        """Tests that slope was set correctly"""
        self.assertEqual(
            self.slope,
            self.cdl.slope
        )

    #===========================================================================

    def testOffset(self):
        """Tests that offset was set correctly"""
        self.assertEqual(
            self.offset,
            self.cdl.offset
        )

    #===========================================================================

    def testPower(self):
        """Tests that power was set correctly"""
        self.assertEqual(
            self.power,
            self.cdl.power
        )

    #===========================================================================

    def testSat(self):
        """Tests that sat was set correctly"""
        self.assertEqual(
            self.sat,
            self.cdl.sat
        )


class TestParseCCOdd(TestParseCCBasic):
    """Tests parsing a cc xml with odd values"""

    #===========================================================================
    # SETUP & TEARDOWN
    #===========================================================================

    def setUp(self):
        # Note that there are limits to the floating point precision here.
        # Python will not parse numbers exactly with numbers with more
        # significant whole and decimal digits
        self.slope = [137829.329, 4327890.9833, 3489031.003]
        self.offset = [-3424.011, -342789423.013, -4238923.11]
        self.power = [3271893.993, .0000998, 0.0000000000000000113]
        self.sat = 1798787.01
        self.id = 'cc23678_who_what_where.period_are__cool__so_is_youz66867868'
        # Note that including < in desc WILL break XML parsing. We should
        # probably have a function that sanitizes those type of fields
        # when we write to XML
        self.desc = "Raised saturation a little!?! adjusted gamma... \/Offset"

        self.file = buildCC(self.id, self.desc, self.slope, self.offset,
                            self.power, self.sat)

        # Build our cc
        with tempfile.NamedTemporaryFile(mode='r+b', delete=False) as f:
            f.write(self.file)
            self.filename = f.name

        self.cdl = cdl_convert.parseCC(self.filename)[0]


class TestParseCCJustSat(TestParseCCBasic):
    """Tests parsing a cc xml with no SOP values"""

    #===========================================================================
    # SETUP & TEARDOWN
    #===========================================================================

    def setUp(self):
        self.sat = 1.01
        self.id = 'cc23678'
        self.desc = "Raised saturation a little, adjusted gamma"

        self.file = buildCC(self.id, self.desc, sat=self.sat)

        # Build our cc
        with tempfile.NamedTemporaryFile(mode='r+b', delete=False) as f:
            f.write(self.file)
            self.filename = f.name

        self.cdl = cdl_convert.parseCC(self.filename)[0]

    #===========================================================================
    # TESTS
    #===========================================================================

    def testSlope(self):
        """Tests that slope is still at defaults"""
        self.assertEqual(
            [1.0, 1.0, 1.0],
            self.cdl.slope
        )

    #===========================================================================

    def testOffset(self):
        """Tests that offset is still at defaults"""
        self.assertEqual(
            [0.0, 0.0, 0.0],
            self.cdl.offset
        )

    #===========================================================================

    def testPower(self):
        """Tests that power is still at defaults"""
        self.assertEqual(
            [1.0, 1.0, 1.0],
            self.cdl.power
        )


class TestParseCCJustSOP(TestParseCCBasic):
    """Tests parsing a cc xml with no sat value"""

    #===========================================================================
    # SETUP & TEARDOWN
    #===========================================================================

    def setUp(self):
        self.slope = [1.329, 0.9833, 1.003]
        self.offset = [0.011, 0.013, 0.11]
        self.power = [.993, .998, 1.0113]
        self.id = 'cc23678'
        self.desc = "Raised saturation a little, adjusted gamma"

        self.file = buildCC(self.id, self.desc, self.slope, self.offset,
                            self.power)

        # Build our cc
        with tempfile.NamedTemporaryFile(mode='r+b', delete=False) as f:
            f.write(self.file)
            self.filename = f.name

        self.cdl = cdl_convert.parseCC(self.filename)[0]

    #===========================================================================
    # TESTS
    #===========================================================================

    def testSat(self):
        """Tests that sat was set correctly"""
        self.assertEqual(
            1.0,
            self.cdl.sat
        )


class TestParseCCNoSlope(TestParseCCBasic):
    """Tests parsing a cc xml with no slope value"""

    #===========================================================================
    # SETUP & TEARDOWN
    #===========================================================================

    def setUp(self):
        self.offset = [0.011, 0.013, 0.11]
        self.power = [.993, .998, 1.0113]
        self.sat = 1.23
        self.id = 'cc23678'
        self.desc = "Raised saturation a little, adjusted gamma"

        self.file = buildCC(self.id, self.desc, offset=self.offset,
                            power=self.power, sat=self.sat)

        # Build our cc
        with tempfile.NamedTemporaryFile(mode='r+b', delete=False) as f:
            f.write(self.file)
            self.filename = f.name

        self.cdl = cdl_convert.parseCC(self.filename)[0]

    #===========================================================================
    # TESTS
    #===========================================================================

    def testSlope(self):
        """Tests that slope is still at default"""
        self.assertEqual(
            [1.0, 1.0, 1.0],
            self.cdl.slope
        )


class TestParseCCNoOffset(TestParseCCBasic):
    """Tests parsing a cc xml with no offset value"""

    #===========================================================================
    # SETUP & TEARDOWN
    #===========================================================================

    def setUp(self):
        self.slope = [0.011, 0.013, 0.11]
        self.power = [.993, .998, 1.0113]
        self.sat = 1.23
        self.id = 'cc23678'
        self.desc = "Raised saturation a little, adjusted gamma"

        self.file = buildCC(self.id, self.desc, slope=self.slope,
                            power=self.power, sat=self.sat)

        # Build our cc
        with tempfile.NamedTemporaryFile(mode='r+b', delete=False) as f:
            f.write(self.file)
            self.filename = f.name

        self.cdl = cdl_convert.parseCC(self.filename)[0]

    #===========================================================================
    # TESTS
    #===========================================================================

    def testOffset(self):
        """Tests that offset is still at default"""
        self.assertEqual(
            [0.0, 0.0, 0.0],
            self.cdl.offset
        )


class TestParseCCNoPower(TestParseCCBasic):
    """Tests parsing a cc xml with no power value"""

    #===========================================================================
    # SETUP & TEARDOWN
    #===========================================================================

    def setUp(self):
        self.slope = [.993, .998, 1.0113]
        self.offset = [0.011, 0.013, 0.11]
        self.sat = 1.23
        self.id = 'cc23678'
        self.desc = "Raised saturation a little, adjusted gamma"

        self.file = buildCC(self.id, self.desc, offset=self.offset,
                            slope=self.slope, sat=self.sat)

        # Build our cc
        with tempfile.NamedTemporaryFile(mode='r+b', delete=False) as f:
            f.write(self.file)
            self.filename = f.name

        self.cdl = cdl_convert.parseCC(self.filename)[0]

    #===========================================================================
    # TESTS
    #===========================================================================

    def testPower(self):
        """Tests that power is still at defaults"""
        self.assertEqual(
            [1.0, 1.0, 1.0],
            self.cdl.power
        )


class TestParseCCEmptyElems(TestParseCCBasic):
    """Tests parsing a cc xml with empty SOP and Sat nodes"""

    #===========================================================================
    # SETUP & TEARDOWN
    #===========================================================================

    def setUp(self):
        self.id = 'cc23678'
        self.desc = "Raised saturation a little, adjusted gamma"

        self.file = buildCC(self.id, self.desc, emptySop=True, emptySat=True)

        # Build our cc
        with tempfile.NamedTemporaryFile(mode='r+b', delete=False) as f:
            f.write(self.file)
            self.filename = f.name

        self.cdl = cdl_convert.parseCC(self.filename)[0]

    #===========================================================================
    # TESTS
    #===========================================================================

    def testSlope(self):
        """Tests that slope is still at defaults"""
        self.assertEqual(
            [1.0, 1.0, 1.0],
            self.cdl.slope
        )

    #===========================================================================

    def testOffset(self):
        """Tests that offset is still at defaults"""
        self.assertEqual(
            [0.0, 0.0, 0.0],
            self.cdl.offset
        )

    #===========================================================================

    def testPower(self):
        """Tests that power is still at defaults"""
        self.assertEqual(
            [1.0, 1.0, 1.0],
            self.cdl.power
        )

    #===========================================================================

    def testSat(self):
        """Tests that sat was set correctly"""
        self.assertEqual(
            1.0,
            self.cdl.sat
        )


class TestParseCCExceptions(unittest.TestCase):
    """Tests parseCC's response to some bad xml files"""

    #===========================================================================
    # SETUP & TEARDOWN
    #===========================================================================

    def setUp(self):
        self.file = None

    #===========================================================================

    def tearDown(self):
        if self.file:
            os.remove(self.file)

    #===========================================================================
    # TESTS
    #===========================================================================

    def testNoId(self):
        """Tests that not finding an id attrib raises ValueError"""
        xml = buildCC(emptySop=True, emptySat=True)

        # Build our cc
        with tempfile.NamedTemporaryFile(mode='r+b', delete=False) as f:
            f.write(xml)
            self.file = f.name

        self.assertRaises(
            ValueError,
            cdl_convert.parseCC,
            self.file
        )

    #===========================================================================

    def testBadXML(self):
        """Tests that an XML with a root tag that's not ColorCorrection"""
        xml = "<ColorBlurection>\n</ColorBlurection>\n"


        # Build our cc
        with tempfile.NamedTemporaryFile(mode='r+b', delete=False) as f:
            f.write(xml)
            self.file = f.name

        self.assertRaises(
            ValueError,
            cdl_convert.parseCC,
            self.file
        )

# cdl ==========================================================================


class TestParseCDLBasic(unittest.TestCase):
    """Tests parsing a space separated cdl, a Rhythm & Hues format"""

    #===========================================================================
    # SETUP & TEARDOWN
    #===========================================================================

    def setUp(self):
        self.slope = [1.329, 0.9833, 1.003]
        self.offset = [0.011, 0.013, 0.11]
        self.power = [.993, .998, 1.0113]
        self.sat = 1.01

        self.file = buildCDL(self.slope, self.offset, self.power, self.sat)

        # Build our cdl
        with tempfile.NamedTemporaryFile(mode='wb', delete=False) as f:
            f.write(enc(self.file))
            self.filename = f.name

        self.cdl = cdl_convert.parseCDL(self.filename)[0]

    #===========================================================================

    def tearDown(self):
        # The system should clean these up automatically,
        # but we'll be neat.
        os.remove(self.filename)

    #===========================================================================
    # TESTS
    #===========================================================================

    def testId(self):
        """Tests that id was set to the filename without extension"""
        id = os.path.basename(self.filename).split('.')[0]
        self.assertEqual(
            id,
            self.cdl.id
        )

    #===========================================================================

    def testSlope(self):
        """Tests that slope was set correctly"""
        self.assertEqual(
            self.slope,
            self.cdl.slope
        )

    #===========================================================================

    def testOffset(self):
        """Tests that offset was set correctly"""
        self.assertEqual(
            self.offset,
            self.cdl.offset
        )

    #===========================================================================

    def testPower(self):
        """Tests that power was set correctly"""
        self.assertEqual(
            self.power,
            self.cdl.power
        )

    #===========================================================================

    def testSat(self):
        """Tests that sat was set correctly"""
        self.assertEqual(
            self.sat,
            self.cdl.sat
        )


class TestParseCDLOdd(TestParseCDLBasic):
    """Tests parsing a space separated cdl with odd but valid numbers"""

    #===========================================================================
    # SETUP & TEARDOWN
    #===========================================================================

    def setUp(self):
        # Note that there are limits to the floating point precision here.
        # Python will not parse numbers exactly with numbers with more
        # significant whole and decimal digits
        self.slope = [137829.329, 4327890.9833, 3489031.003]
        self.offset = [-3424.011, -342789423.013, -4238923.11]
        self.power = [3271893.993, .0000998, 0.0000000000000000113]
        self.sat = 1798787.01

        self.file = buildCDL(self.slope, self.offset, self.power, self.sat)

        # Build our cdl
        with tempfile.NamedTemporaryFile(mode='wb', delete=False) as f:
            f.write(enc(self.file))
            self.filename = f.name

        self.cdl = cdl_convert.parseCDL(self.filename)[0]


class TestWriteCDLBasic(unittest.TestCase):
    """Tests writing a space separated cdl with basic values"""

    #===========================================================================
    # SETUP & TEARDOWN
    #===========================================================================

    def setUp(self):
        self.slope = [1.329, 0.9833, 1.003]
        self.offset = [0.011, 0.013, 0.11]
        self.power = [.993, .998, 1.0113]
        self.sat = 1.01

        self.cdl = cdl_convert.AscCdl('uniqueId', '../theVeryBestFile.ale')

        self.cdl.determineDest('cdl')
        self.cdl.slope = self.slope
        self.cdl.offset = self.offset
        self.cdl.power = self.power
        self.cdl.sat = self.sat

        self.file = buildCDL(self.slope, self.offset, self.power, self.sat)

        self.mockOpen = mock.mock_open()

        with mock.patch(builtins + '.open', self.mockOpen, create=True):
            cdl_convert.writeCDL(self.cdl)

    #===========================================================================
    # TESTS
    #===========================================================================

    def testOpen(self):
        """Tests that open was called correctly"""
        self.mockOpen.assert_called_once_with(self.cdl.fileOut, 'wb')

    #===========================================================================

    def testContent(self):
        """Tests that writeCDL wrote the correct CDL"""
        handle = self.mockOpen()
        handle.write.assert_called_once_with(enc(self.file))


class TestWriteCDLOdd(TestWriteCDLBasic):
    """Tests writing a space separated cdl with basic values"""

    #===========================================================================
    # SETUP & TEARDOWN
    #===========================================================================

    def setUp(self):
        # Note that there are limits to the floating point precision here.
        # Python will not parse numbers exactly with numbers with more
        # significant whole and decimal digits
        self.slope = [137829.329, 4327890.9833, 3489031.003]
        self.offset = [-3424.011, -342789423.013, -4238923.11]
        self.power = [3271893.993, .0000998, 0.0000000000000000113]
        self.sat = 1798787.01

        self.cdl = cdl_convert.AscCdl('uniqueId', '../theVeryBestFile.ale')

        self.cdl.determineDest('cdl')
        self.cdl.slope = self.slope
        self.cdl.offset = self.offset
        self.cdl.power = self.power
        self.cdl.sat = self.sat

        self.file = buildCDL(self.slope, self.offset, self.power, self.sat)

        self.mockOpen = mock.mock_open()

        with mock.patch(builtins + '.open', self.mockOpen, create=True):
            cdl_convert.writeCDL(self.cdl)

# FLEx =========================================================================


class TestParseFLExBasic(unittest.TestCase):
    """Tests basic parsing of a standard FLEx

    FLEx can't store more than 6 sig digits, so we'll stay within that limit"""

    #===========================================================================
    # SETUP & TEARDOWN
    #===========================================================================

    def setUp(self):

        self.title = "Bob's Big Apple Break, into the big apple! Part 365   H"

        self.slope1 = [1.329, 0.9833, 1.003]
        self.offset1 = [0.011, 0.013, 0.11]
        self.power1 = [.993, .998, 1.0113]
        self.sat1 = 1.01

        line1 = buildFLExTake(self.slope1, self.offset1, self.power1, self.sat1,
                              'bb94', 'x103', 'line1')

        # Note that there are limits to the floating point precision here.
        # Python will not parse numbers exactly with numbers with more
        # significant whole and decimal digits
        self.slope2 = [13.329, 4.9334, 348908]
        self.offset2 = [-3424.0, -34.013, -642389]
        self.power2 = [37.993, .00009, 0.0000]
        self.sat2 = 177.01

        line2 = buildFLExTake(self.slope2, self.offset2, self.power2, self.sat2,
                              'bb94', 'x104', 'line2')

        self.slope3 = [1.2, 2.32, 10.82]
        self.offset3 = [-1.3782, 278.32, 0.7383]
        self.power3 = [1.329, 0.9833, 1.003]
        self.sat3 = 0.99

        line3 = buildFLExTake(self.slope3, self.offset3, self.power3, self.sat3,
                              'bb94', 'x105', 'line3')

        self.file = FLEX_HEADER.format(title=self.title) + line1 + line2 + line3

        # Build our ale
        with tempfile.NamedTemporaryFile(mode='wb', delete=False) as f:
            f.write(enc(self.file))
            self.filename = f.name

        self.cdls = cdl_convert.parseFLEx(self.filename)
        self.cdl1 = self.cdls[0]
        self.cdl2 = self.cdls[1]
        self.cdl3 = self.cdls[2]

    #===========================================================================

    def tearDown(self):
        # The system should clean these up automatically,
        # but we'll be neat.
        os.remove(self.filename)

    #===========================================================================
    # TESTS
    #===========================================================================

    def testId(self):
        """Tests that filenames were parsed correctly"""

        self.assertEqual(
            'bb94_x103_line1',
            self.cdl1.id
        )

        self.assertEqual(
            'bb94_x104_line2',
            self.cdl2.id
        )

        self.assertEqual(
            'bb94_x105_line3',
            self.cdl3.id
        )

    #===========================================================================

    def testSlope(self):
        """Tests that slopes were parsed correctly"""

        self.assertEqual(
            self.slope1,
            self.cdl1.slope
        )

        self.assertEqual(
            self.slope2,
            self.cdl2.slope
        )

        self.assertEqual(
            self.slope3,
            self.cdl3.slope
        )

    #===========================================================================

    def testOffset(self):
        """Tests that offsets were parsed correctly"""

        self.assertEqual(
            self.offset1,
            self.cdl1.offset
        )

        self.assertEqual(
            self.offset2,
            self.cdl2.offset
        )

        self.assertEqual(
            self.offset3,
            self.cdl3.offset
        )

    #===========================================================================

    def testPower(self):
        """Tests that powers were parsed correctly"""

        self.assertEqual(
            self.power1,
            self.cdl1.power
        )

        self.assertEqual(
            self.power2,
            self.cdl2.power
        )

        self.assertEqual(
            self.power3,
            self.cdl3.power
        )

    #===========================================================================

    def testSat(self):
        """Tests that sats were parsed correctly"""

        self.assertEqual(
            self.sat1,
            self.cdl1.sat
        )

        self.assertEqual(
            self.sat2,
            self.cdl2.sat
        )

        self.assertEqual(
            self.sat3,
            self.cdl3.sat
        )

    #===========================================================================

    def testDescription(self):
        """Tests that the descriptions have been parsed correctly"""

        for i in range(3):
            self.assertEqual(
                self.title,
                self.cdls[i].description
            )


class TestParseFLExMissingNames(TestParseFLExBasic):
    """Tests basic parsing of a Flex where some takes are missing name fields"""

    #===========================================================================
    # SETUP & TEARDOWN
    #===========================================================================

    def setUp(self):

        self.title = "Bob's Big Apple Break, into the big apple! Part 365   H"

        self.slope1 = [1.329, 0.9833, 1.003]
        self.offset1 = [0.011, 0.013, 0.11]
        self.power1 = [.993, .998, 1.0113]
        self.sat1 = 1.01

        line1 = buildFLExTake(self.slope1, self.offset1, self.power1, self.sat1,
                              'bb94', 'x103', 'line1')

        # Note that there are limits to the floating point precision here.
        # Python will not parse numbers exactly with numbers with more
        # significant whole and decimal digits
        self.slope2 = [13.329, 4.9334, 348908]
        self.offset2 = [-3424.0, -34.013, -642389]
        self.power2 = [37.993, .00009, 0.0000]
        self.sat2 = 177.01

        line2 = buildFLExTake(self.slope2, self.offset2, self.power2, self.sat2,
                              'bb94', 'x104')

        self.slope3 = [1.2, 2.32, 10.82]
        self.offset3 = [-1.3782, 278.32, 0.7383]
        self.power3 = [1.329, 0.9833, 1.003]
        self.sat3 = 0.99

        line3 = buildFLExTake(self.slope3, self.offset3, self.power3, self.sat3,
                              'bb94')

        self.file = FLEX_HEADER.format(title=self.title) + line1 + line2 + line3

        # Build our ale
        with tempfile.NamedTemporaryFile(mode='wb', delete=False) as f:
            f.write(enc(self.file))
            self.filename = f.name

        self.cdls = cdl_convert.parseFLEx(self.filename)
        self.cdl1 = self.cdls[0]
        self.cdl2 = self.cdls[1]
        self.cdl3 = self.cdls[2]

    #===========================================================================
    # TESTS
    #===========================================================================

    def testId(self):
        """Tests that filenames were parsed correctly"""

        self.assertEqual(
            'bb94_x103_line1',
            self.cdl1.id
        )

        self.assertEqual(
            'bb94_x104',
            self.cdl2.id
        )

        self.assertEqual(
            'bb94',
            self.cdl3.id
        )


class TestParseFLExTitleOnly(TestParseFLExBasic):
    """Tests basic parsing of a Flex where no takes have scn/roll/take fields"""

    #===========================================================================
    # SETUP & TEARDOWN
    #===========================================================================

    def setUp(self):

        self.title = "Bob's Big Apple Break, into the big apple! Part.365   H"

        self.slope1 = [1.329, 0.9833, 1.003]
        self.offset1 = [0.011, 0.013, 0.11]
        self.power1 = [.993, .998, 1.0113]
        self.sat1 = 1.01

        line1 = buildFLExTake(self.slope1, self.offset1, self.power1, self.sat1)

        # Note that there are limits to the floating point precision here.
        # Python will not parse numbers exactly with numbers with more
        # significant whole and decimal digits
        self.slope2 = [13.329, 4.9334, 348908]
        self.offset2 = [-3424.0, -34.013, -642389]
        self.power2 = [37.993, .00009, 0.0000]
        self.sat2 = 177.01

        line2 = buildFLExTake(self.slope2, self.offset2, self.power2, self.sat2)

        self.slope3 = [1.2, 2.32, 10.82]
        self.offset3 = [-1.3782, 278.32, 0.7383]
        self.power3 = [1.329, 0.9833, 1.003]
        self.sat3 = 0.99

        line3 = buildFLExTake(self.slope3, self.offset3, self.power3, self.sat3)

        self.file = FLEX_HEADER.format(title=self.title) + line1 + line2 + line3

        # Build our ale
        with tempfile.NamedTemporaryFile(mode='wb', delete=False) as f:
            f.write(enc(self.file))
            self.filename = f.name

        self.cdls = cdl_convert.parseFLEx(self.filename)
        self.cdl1 = self.cdls[0]
        self.cdl2 = self.cdls[1]
        self.cdl3 = self.cdls[2]

    #===========================================================================
    # TESTS
    #===========================================================================

    def testId(self):
        """Tests that filenames were parsed correctly"""

        self.assertEqual(
            "Bobs_Big_Apple_Break_into_the_big_apple_Part.365___H001",
            self.cdl1.id
        )

        self.assertEqual(
            "Bobs_Big_Apple_Break_into_the_big_apple_Part.365___H002",
            self.cdl2.id
        )

        self.assertEqual(
            "Bobs_Big_Apple_Break_into_the_big_apple_Part.365___H003",
            self.cdl3.id
        )


class TestParseFLExNoTitle(TestParseFLExBasic):
    """Tests basic parsing of a Flex where id is based on filename"""

    #===========================================================================
    # SETUP & TEARDOWN
    #===========================================================================

    def setUp(self):

        self.title = ''

        self.slope1 = [1.329, 0.9833, 1.003]
        self.offset1 = [0.011, 0.013, 0.11]
        self.power1 = [.993, .998, 1.0113]
        self.sat1 = 1.01

        line1 = buildFLExTake(self.slope1, self.offset1, self.power1, self.sat1)

        # Note that there are limits to the floating point precision here.
        # Python will not parse numbers exactly with numbers with more
        # significant whole and decimal digits
        self.slope2 = [13.329, 4.9334, 348908]
        self.offset2 = [-3424.0, -34.013, -642389]
        self.power2 = [37.993, .00009, 0.0000]
        self.sat2 = 177.01

        line2 = buildFLExTake(self.slope2, self.offset2, self.power2, self.sat2)

        self.slope3 = [1.2, 2.32, 10.82]
        self.offset3 = [-1.3782, 278.32, 0.7383]
        self.power3 = [1.329, 0.9833, 1.003]
        self.sat3 = 0.99

        line3 = buildFLExTake(self.slope3, self.offset3, self.power3, self.sat3)

        self.file = FLEX_HEADER.format(title=self.title) + line1 + line2 + line3

        # Build our ale
        with tempfile.NamedTemporaryFile(mode='wb', delete=False) as f:
            f.write(enc(self.file))
            self.filename = f.name

        self.cdls = cdl_convert.parseFLEx(self.filename)
        self.cdl1 = self.cdls[0]
        self.cdl2 = self.cdls[1]
        self.cdl3 = self.cdls[2]

    #===========================================================================
    # TESTS
    #===========================================================================

    def testId(self):
        """Tests that filenames were parsed correctly"""

        filename = os.path.basename(self.filename).split('.')[0]

        self.assertEqual(
            "{0}001".format(filename),
            self.cdl1.id
        )

        self.assertEqual(
            "{0}002".format(filename),
            self.cdl2.id
        )

        self.assertEqual(
            "{0}003".format(filename),
            self.cdl3.id
        )

    #===========================================================================

    def testDescription(self):
        """Tests that the descriptions have been parsed correctly"""

<<<<<<< HEAD
        for i in range(3):
            self.assertIsNone(
=======
        for i in xrange(3):
            self.assertEqual(
                None,
>>>>>>> 7df92ae0
                self.cdls[i].description
            )

# sanitize() ===================================================================


class TestSanitize(unittest.TestCase):
    """Tests the helper function sanitize()"""

    def testSpaces(self):
        """Tests that spaces are replaced with underscores"""
        result = cdl_convert.sanitize('banana apple blueberry')

        self.assertEqual(
            'banana_apple_blueberry',
            result
        )

    #===========================================================================

    def testUnderscoresOkay(self):
        """Tests that underscores pass through intact"""
        result = cdl_convert.sanitize('a_b_c')

        self.assertEqual(
            'a_b_c',
            result
        )

    #===========================================================================

    def testPeriodsOkay(self):
        """Tests that periods pass through intact"""
        result = cdl_convert.sanitize('a.b.c')

        self.assertEqual(
            'a.b.c',
            result
        )

    #===========================================================================

    def testLeadingPeriodRemove(self):
        """Tests that leading periods are removed"""
        result = cdl_convert.sanitize('.abc')

        self.assertEqual(
            'abc',
            result
        )

    #===========================================================================

    def testLeadingUnderscoreRemove(self):
        """Tests that leading underscores are removed"""
        result = cdl_convert.sanitize('_abc')

        self.assertEqual(
            'abc',
            result
        )

    #===========================================================================

    def testCommonBadChars(self):
        """Tests that common bad characters are removed"""
        result = cdl_convert.sanitize('a@$#b!)(*$%&^c`/\\"\';:<>,d')

        self.assertEqual(
            'abcd',
            result
        )

# parseArgs() ==================================================================

class TestParseArgs(unittest.TestCase):
    """Tests that arguments are being parsed correctly"""

    #===========================================================================
    # SETUP & TEARDOWN
    #===========================================================================

    def setUp(self):
        self.sysargv = sys.argv

    #===========================================================================

    def tearDown(self):
        sys.argv = self.sysargv

    #===========================================================================
    # TESTS
    #===========================================================================

    def testInputPositionalArg(self):
        """Tests that the input arg is positionally gotten correctly"""

        sys.argv = ['scriptname', 'inputFile.txt']

        args = cdl_convert.parseArgs()

        self.assertEqual(
            'inputFile.txt',
            args.input_file
        )

    #===========================================================================

    def testGoodInputFormat(self):
        """Tests that a good input format is accepted and lowered"""

        sys.argv = ['scriptname', 'inputFile', '-i', 'ALE']

        args = cdl_convert.parseArgs()

        self.assertEqual(
            'ale',
            args.input
        )

    #===========================================================================

    def testBadInputFormat(self):
        """Tests that a bad input format is rejected with ValueError"""

        sys.argv = ['scriptname', 'inputFile', '-i', 'HUYYE']

        self.assertRaises(
            ValueError,
            cdl_convert.parseArgs
        )

    #===========================================================================

    def testGoodOutputFormat(self):
        """Tests that a good output format is accepted and lowered"""

        sys.argv = ['scriptname', 'inputFile', '-o', 'CDL']

        args = cdl_convert.parseArgs()

        self.assertEqual(
            ['cdl'],
            args.output
        )

    #===========================================================================

    def testMultipleGoodOutputFormat(self):
        """Tests that multiple good output formats are accepted and lowered"""

        sys.argv = ['scriptname', 'inputFile', '-o', 'CDL,CC']

        args = cdl_convert.parseArgs()

        self.assertEqual(
            ['cdl', 'cc'],
            args.output
        )

    #===========================================================================

    def testBadOutputFormat(self):
        """Tests that a bad output format is rejected with ValueError"""

        sys.argv = ['scriptname', 'inputFile', '-o', 'HUYYE']

        self.assertRaises(
            ValueError,
            cdl_convert.parseArgs
        )

    #===========================================================================

    def testGoodWithBadOutputFormat(self):
        """Tests that a bad output format is rejected with ValueError"""

        sys.argv = ['scriptname', 'inputFile', '-o', 'cc,HUYYE']

        self.assertRaises(
            ValueError,
            cdl_convert.parseArgs
        )

    #===========================================================================

    def testNoProvidedOutput(self):
        """Tests that no provided output format is defaulted to cc"""

        sys.argv = ['scriptname', 'inputFile']

        args = cdl_convert.parseArgs()

        self.assertEqual(
            ['cc'],
            args.output
        )

# Test Classes =================================================================

# TimeCodeSegment is from my SMTPE Timecode gist at:
# https://gist.github.com/shidarin/11091783


class TimeCodeSegment(object):
    """Generates an SMPTE timecode segment for in, out, duration

    If no args are provided, random timecode is generated and 24p assumed.

    If a duration of over 24 hours is provided, timecode will roll over.

    Args:
        hour : (int)
            The hour to start the timecode at
        minute : (int)
            The minute to start the timecode at
        second : (int)
            The second to start the timecode at
        frame : (int)
            The frame to start the timecode at
        duration : (int)
            Duration in frames (assuming 24p) If not provided, this will be
            a random number of frames up to 5 minutes.
        fps : (int)
            Frames per second as an int. Drop frame timecode is not supported.

    Attributes:
        start : (str)
            Timecode in, in the form of 10:52:55:20
            Hours, minutes, seconds, frames
        end : (str)
            Timecode out
        dur : (str)
            Timecode duration
        durFrames : (int)
            Frame duration as an int

    """
    def __init__(self, hour=None, minute=None, second=None, frame=None,
                 duration=None, fps=24):
        # We compare against None so that 00 times are preserved.
        if hour is None:
            hour = randrange(00, 24)
        if minute is None:
            minute = randrange(00, 60)
        if second is None:
            second = randrange(00, 60)
        if frame is None:
            frame = randrange(00, 24)
        if duration is None:
            # We'll make these clips anything short of 5 minutes
            duration = randrange(00, fps * 300)

        # I'd like to use a time object here instead of datetime, but
        # timedelta oddly won't do any math operations with time.
        startTime = datetime.datetime(1, 1, 1, hour, minute, second)

        durSeconds = duration // fps
        durFrames = duration % fps
        frameRollover = False  # Keep track of if frames roll over.

        if durFrames + frame >= fps:
            # If our leftover frames and our starting frame add up to more than
            # 24 seconds, we need to add a second to our duration calculation.
            durSeconds += 1
            frameRollover = True

        endFrames = (frame + duration) % fps
        timeDelta = datetime.timedelta(seconds=durSeconds)

        endTime = startTime + timeDelta
        # If we adjusted duration up to get an accurate end time, we'll adjust
        # it back down now.
        if frameRollover:
            timeDelta = timeDelta - datetime.timedelta(seconds=1)
        durationTime = datetime.datetime(1, 1, 1, 0, 0, 0) + timeDelta

        # Because we had to use datetime objects, isoformat() will be returning
        # a string formatted as: '0001-01-01T12:10:25'
        # So we'll split on the T
        self.start = "{time}:{frames}".format(
            time=startTime.isoformat().split('T')[-1],
            frames=str(frame).rjust(2, '0')
        )
        self.end = "{time}:{frames}".format(
            time=endTime.isoformat().split('T')[-1],
            frames=str(endFrames).rjust(2, '0')
        )
        self.dur = "{time}:{frames}".format(
            time=durationTime.isoformat().split('T')[-1],
            frames=str(durFrames).rjust(2, '0')
        )
        self.durFrames = duration


class TestTimeCodeSegment(unittest.TestCase):
    """Tests TimeCodeSegment class for correct functionality"""

    #===========================================================================
    # TESTS
    #===========================================================================

    def testWholeSeconds(self):
        """Tests timecode where seconds are an even multiple of frames"""
        tc = TimeCodeSegment(12, 0, 0, 0, 24)

        self.assertEqual(
            '12:00:00:00',
            tc.start
        )

        self.assertEqual(
            '12:00:01:00',
            tc.end
        )

        self.assertEqual(
            '00:00:01:00',
            tc.dur
        )

    #===========================================================================

    def testLessThanOneSecond(self):
        """Tests timecode where there's less than a second of duration"""
        tc = TimeCodeSegment(12, 0, 0, 0, 4)

        self.assertEqual(
            '12:00:00:04',
            tc.end
        )

        self.assertEqual(
            '00:00:00:04',
            tc.dur
        )

    #===========================================================================

    def testMoreThanOneSecond(self):
        """Tests timecode where there's more than a second of duration"""
        tc = TimeCodeSegment(12, 0, 0, 0, 25)

        self.assertEqual(
            '12:00:01:01',
            tc.end
        )

        self.assertEqual(
            '00:00:01:01',
            tc.dur
        )

    #===========================================================================

    def testUnevenCombination(self):
        """Tests timecode where there's less than a second of duration"""
        tc = TimeCodeSegment(12, 0, 0, 15, 10)

        self.assertEqual(
            '12:00:00:15',
            tc.start
        )

        self.assertEqual(
            '12:00:01:01',
            tc.end
        )

        self.assertEqual(
            '00:00:00:10',
            tc.dur
        )

    #===========================================================================

    def testAddManyHours(self):
        """Tests adding many hours, minutes and seconds of duration"""
        tc = TimeCodeSegment(0, 0, 0, 1, 1016356)

        self.assertEqual(
            '00:00:00:01',
            tc.start
        )

        self.assertEqual(
            '11:45:48:05',
            tc.end
        )

        self.assertEqual(
            '11:45:48:04',
            tc.dur
        )

    #===========================================================================

    def testRollover(self):
        """Tests timecode that rolls over 24 hours"""
        tc = TimeCodeSegment(23, 59, 59, 23, 2)

        self.assertEqual(
            '23:59:59:23',
            tc.start
        )

        self.assertEqual(
            '00:00:00:01',
            tc.end
        )

        self.assertEqual(
            '00:00:00:02',
            tc.dur
        )

    #===========================================================================

    def test30Fps(self):
        """Tests timecode with 30 fps"""
        tc = TimeCodeSegment(12, 0, 0, 15, 10, fps=30)

        self.assertEqual(
            '12:00:00:15',
            tc.start
        )

        self.assertEqual(
            '12:00:00:25',
            tc.end
        )

        self.assertEqual(
            '00:00:00:10',
            tc.dur
        )

    #===========================================================================

    def test60Fps(self):
        """Tests timecode with 60 fps"""
        tc = TimeCodeSegment(12, 0, 0, 15, 40, fps=60)

        self.assertEqual(
            '12:00:00:15',
            tc.start
        )

        self.assertEqual(
            '12:00:00:55',
            tc.end
        )

        self.assertEqual(
            '00:00:00:40',
            tc.dur
        )

    #===========================================================================

    def testAllRandomSetDuration(self):
        """Tests random timecode with set long duration"""
        tc = TimeCodeSegment(fps=60, duration=5183999)

        self.assertEqual(
            '23:59:59:59',
            tc.dur
        )

        self.assertEqual(
            5183999,
            tc.durFrames
        )

    #===========================================================================

    def testDurationUnderFiveMinutes(self):
        """Tests that duration when not provided is kept under 5 minutes"""
        tc = TimeCodeSegment(fps=24)

        self.assertTrue(
            tc.durFrames <= 7200
        )

#===============================================================================
# FUNCTIONS
#===============================================================================

def buildALELine(slope, offset, power, sat, filename, short=False):
    """Builds a tab delineated ALE EDL line"""
    # name usually looks like: D415_C001_01015RB
    # timecode looks like: 16:16:34:14
    # handleLen is an int: 8, 16, 32 usually
    # avidClip looks like 3.10F-2b (wtf?)
    # res looks like: 2k
    # ASC Sat and Sop like normal
    # Filename is usually the scan name, shot name, then avid clip name
    # Frames is total frames, an int
    # We'll only be using the sat sop and filename, so the rest can be random
    tc = TimeCodeSegment()

    name = "{a}{reelA}_{b}{reelB}_{frame}{c}{d}".format(
        a=choice(UPPER),
        reelA=str(randrange(0, 1000)).rjust(3, '0'),
        b=choice(UPPER),
        reelB=str(randrange(0, 1000)).rjust(3, '0'),
        frame=str(randrange(0, 10000)).rjust(4, '0'),
        c=choice(UPPER),
        d=choice(UPPER),
    )

    avidClip = "{major}.{minor}{a}-{ver}{b}".format(
        major=randrange(1, 10),
        minor=randrange(10, 100),
        a=choice(UPPER),
        ver=randrange(1, 10),
        b=choice(LOWER),
    )

    if not short:
        ale = ALE_LINE.format(
            name=name,
            tcIn=tc.start,
            tcOut=tc.end,
            duration=tc.dur,
            handleLen=randrange(1, 32),
            avidClip=avidClip,
            res='2k',
            sat=sat,
            slopeR=slope[0],
            slopeG=slope[1],
            slopeB=slope[2],
            offsetR=offset[0],
            offsetG=offset[1],
            offsetB=offset[2],
            powerR=power[0],
            powerG=power[1],
            powerB=power[2],
            filename=filename,
            frames=tc.durFrames
        )
    else:
        ale = ALE_LINE_SHORT.format(
            tcIn=tc.start,
            tcOut=tc.end,
            handleLen=randrange(1, 32),
            avidClip=avidClip,
            sat=sat,
            slopeR=slope[0],
            slopeG=slope[1],
            slopeB=slope[2],
            offsetR=offset[0],
            offsetG=offset[1],
            offsetB=offset[2],
            powerR=power[0],
            powerG=power[1],
            powerB=power[2],
            filename=filename,
            frames=tc.durFrames
        )

    return ale

#===============================================================================

def buildCC(id=None, desc=None, slope=None, offset=None, power=None, sat=None,
            emptySop=False, emptySat=False):
    """Builds a valid CC XML the hard way, to test against

    Proving emptySop or emptySat will cause the SOPNode and SatNode to open,
    but with no sat values placed inside

    """
    if id:
        id = ' id="{id}"'.format(id=id)
    else:
        id = ''

    cc = CC_OPEN.format(idAttrib=id)
    if desc or slope or offset or power or emptySop:
        cc += CC_SOP_OPEN
        if desc:
            cc += CC_DESC.format(desc=desc)
        if slope:
            cc += CC_SLOPE.format(
                slopeR=slope[0], slopeG=slope[1], slopeB=slope[2]
            )
        if offset:
            cc += CC_OFFSET.format(
                offsetR=offset[0], offsetG=offset[1], offsetB=offset[2]
            )
        if power:
            cc += CC_POWER.format(
                powerR=power[0], powerG=power[1], powerB=power[2]
            )
        cc += CC_SOP_CLOSE
    if sat or emptySat:
        cc += CC_SAT_OPEN
        if sat:
            cc += CC_SAT.format(sat=sat)
        cc += CC_SAT_CLOSE
    cc += CC_CLOSE
    
    return cc

#===============================================================================

def buildCDL(slope, offset, power, sat):
    """Populates a CDL string and returns it"""

    ssCdl = cdl_convert.CDL.format(
        slopeR=slope[0],
        slopeG=slope[1],
        slopeB=slope[2],
        offsetR=offset[0],
        offsetG=offset[1],
        offsetB=offset[2],
        powerR=power[0],
        powerG=power[1],
        powerB=power[2],
        sat=sat
    )

    return ssCdl

#===============================================================================

def buildFLExTake(slope, offset, power, sat, scene=None, take=None, roll=None):
    """Builds a multiline take for a FLEx edl

    This gets a little complicated because the FLEx uses strict character
    delineation, so that's why we have all the ljust's spacing out characters.
    """

    tf = (True, False)

    flex = FLEX_100
    if choice(tf):
        flex += FLEX_101

    if not scene:
        scene = ''
    if not take:
        take = ''
    if not roll:
        roll = ''

    flex += FLEX_110.format(
        scene=scene.ljust(8, ' '),
        take=take.ljust(8, ' '),
        roll=roll.ljust(8, ' '),
        sound='138     ',
    )

    if choice(tf):
        flex += FLEX_120
    if choice(tf):
        flex += FLEX_200
    if choice(tf):
        flex += FLEX_300
    if choice(tf):
        flex += FLEX_400
    if choice(tf):
        flex += FLEX_500
    if choice(tf):
        flex += FLEX_600

    # We need an extra space in front of offset values if they are not negative
    if offset[0] >= 0:
        offsetR = ' ' + str(offset[0]).ljust(6, ' ')[:6]
    else:
        offsetR = '' + str(offset[0]).ljust(7, ' ')[:7]
    if offset[1] >= 0:
        offsetG = ' ' + str(offset[1]).ljust(6, ' ')[:6]
    else:
        offsetG = '' + str(offset[1]).ljust(7, ' ')[:7]
    if offset[2] >= 0:
        offsetB = ' ' + str(offset[2]).ljust(6, ' ')[:6]
    else:
        offsetB = '' + str(offset[2]).ljust(7, ' ')[:7]

    flex += FLEX_701.format(
        slopeR=str(slope[0]).ljust(6, ' ')[:6],
        slopeG=str(slope[1]).ljust(6, ' ')[:6],
        slopeB=str(slope[2]).ljust(6, ' ')[:6],
        offsetR=offsetR,
        offsetG=offsetG,
        offsetB=offsetB,
        powerR=str(power[0]).ljust(6, ' ')[:6],
        powerG=str(power[1]).ljust(6, ' ')[:6],
        powerB=str(power[2]).ljust(6, ' ')[:6],
    )

    flex += FLEX_702.format(
        sat=str(sat).ljust(6, ' ')[:6]
    )

    return flex

if __name__ == '__main__':
    unittest.main()<|MERGE_RESOLUTION|>--- conflicted
+++ resolved
@@ -712,8 +712,8 @@
                             self.power, self.sat)
 
         # Build our cc
-        with tempfile.NamedTemporaryFile(mode='r+b', delete=False) as f:
-            f.write(self.file)
+        with tempfile.NamedTemporaryFile(mode='wb', delete=False) as f:
+            f.write(enc(self.file))
             self.filename = f.name
 
         self.cdl = cdl_convert.parseCC(self.filename)[0]
@@ -807,8 +807,8 @@
                             self.power, self.sat)
 
         # Build our cc
-        with tempfile.NamedTemporaryFile(mode='r+b', delete=False) as f:
-            f.write(self.file)
+        with tempfile.NamedTemporaryFile(mode='wb', delete=False) as f:
+            f.write(enc(self.file))
             self.filename = f.name
 
         self.cdl = cdl_convert.parseCC(self.filename)[0]
@@ -829,8 +829,8 @@
         self.file = buildCC(self.id, self.desc, sat=self.sat)
 
         # Build our cc
-        with tempfile.NamedTemporaryFile(mode='r+b', delete=False) as f:
-            f.write(self.file)
+        with tempfile.NamedTemporaryFile(mode='wb', delete=False) as f:
+            f.write(enc(self.file))
             self.filename = f.name
 
         self.cdl = cdl_convert.parseCC(self.filename)[0]
@@ -883,8 +883,8 @@
                             self.power)
 
         # Build our cc
-        with tempfile.NamedTemporaryFile(mode='r+b', delete=False) as f:
-            f.write(self.file)
+        with tempfile.NamedTemporaryFile(mode='wb', delete=False) as f:
+            f.write(enc(self.file))
             self.filename = f.name
 
         self.cdl = cdl_convert.parseCC(self.filename)[0]
@@ -919,8 +919,8 @@
                             power=self.power, sat=self.sat)
 
         # Build our cc
-        with tempfile.NamedTemporaryFile(mode='r+b', delete=False) as f:
-            f.write(self.file)
+        with tempfile.NamedTemporaryFile(mode='wb', delete=False) as f:
+            f.write(enc(self.file))
             self.filename = f.name
 
         self.cdl = cdl_convert.parseCC(self.filename)[0]
@@ -955,8 +955,8 @@
                             power=self.power, sat=self.sat)
 
         # Build our cc
-        with tempfile.NamedTemporaryFile(mode='r+b', delete=False) as f:
-            f.write(self.file)
+        with tempfile.NamedTemporaryFile(mode='wb', delete=False) as f:
+            f.write(enc(self.file))
             self.filename = f.name
 
         self.cdl = cdl_convert.parseCC(self.filename)[0]
@@ -991,8 +991,8 @@
                             slope=self.slope, sat=self.sat)
 
         # Build our cc
-        with tempfile.NamedTemporaryFile(mode='r+b', delete=False) as f:
-            f.write(self.file)
+        with tempfile.NamedTemporaryFile(mode='wb', delete=False) as f:
+            f.write(enc(self.file))
             self.filename = f.name
 
         self.cdl = cdl_convert.parseCC(self.filename)[0]
@@ -1023,8 +1023,8 @@
         self.file = buildCC(self.id, self.desc, emptySop=True, emptySat=True)
 
         # Build our cc
-        with tempfile.NamedTemporaryFile(mode='r+b', delete=False) as f:
-            f.write(self.file)
+        with tempfile.NamedTemporaryFile(mode='wb', delete=False) as f:
+            f.write(enc(self.file))
             self.filename = f.name
 
         self.cdl = cdl_convert.parseCC(self.filename)[0]
@@ -1093,8 +1093,8 @@
         xml = buildCC(emptySop=True, emptySat=True)
 
         # Build our cc
-        with tempfile.NamedTemporaryFile(mode='r+b', delete=False) as f:
-            f.write(xml)
+        with tempfile.NamedTemporaryFile(mode='wb', delete=False) as f:
+            f.write(enc(xml))
             self.file = f.name
 
         self.assertRaises(
@@ -1111,8 +1111,8 @@
 
 
         # Build our cc
-        with tempfile.NamedTemporaryFile(mode='r+b', delete=False) as f:
-            f.write(xml)
+        with tempfile.NamedTemporaryFile(mode='wb', delete=False) as f:
+            f.write(enc(xml))
             self.file = f.name
 
         self.assertRaises(
@@ -1698,14 +1698,9 @@
     def testDescription(self):
         """Tests that the descriptions have been parsed correctly"""
 
-<<<<<<< HEAD
         for i in range(3):
-            self.assertIsNone(
-=======
-        for i in xrange(3):
             self.assertEqual(
                 None,
->>>>>>> 7df92ae0
                 self.cdls[i].description
             )
 
